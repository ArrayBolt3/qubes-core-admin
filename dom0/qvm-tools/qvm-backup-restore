#!/usr/bin/python2.6
#
# The Qubes OS Project, http://www.qubes-os.org
#
# Copyright (C) 2010  Joanna Rutkowska <joanna@invisiblethingslab.com>
#
# This program is free software; you can redistribute it and/or
# modify it under the terms of the GNU General Public License
# as published by the Free Software Foundation; either version 2
# of the License, or (at your option) any later version.
#
# This program is distributed in the hope that it will be useful,
# but WITHOUT ANY WARRANTY; without even the implied warranty of
# MERCHANTABILITY or FITNESS FOR A PARTICULAR PURPOSE.  See the
# GNU General Public License for more details.
#
# You should have received a copy of the GNU General Public License
# along with this program; if not, write to the Free Software
# Foundation, Inc., 51 Franklin Street, Fifth Floor, Boston, MA  02110-1301, USA.
#
#

from qubes.qubes import QubesVmCollection
from qubes.qubes import QubesException
from qubes.qubes import qubes_store_filename
from qubes.qubes import qubes_base_dir
from qubes.qubes import qubes_templates_dir
from qubes.qubes import qubes_appvms_dir
from qubes.qubes import qubes_servicevms_dir
from optparse import OptionParser

import os
import time
import subprocess
import sys
import re

def size_to_human (size):
    if size < 1024:
        return str (size);
    elif size < 1024*1024:
        return str(round(size/1024.0,1)) + ' KiB'
    elif size < 1024*1024*1024:
        return str(round(size/(1024.0*1024),1)) + ' MiB'
    else:
        return str(round(size/(1024.0*1024*1024),1)) + ' GiB'

fields = {
    "qid": {"func": "vm.qid"},

    "name": {"func": "('=>' if backup_collection.get_default_template_vm() is not None\
             and vm.qid == backup_collection.get_default_template_vm().qid else '')\
             + ('[' if vm.is_template() else '')\
             + ('{' if vm.is_netvm() else '')\
             + vm.name \
             + (']' if vm.is_template() else '')\
             + ('}' if vm.is_netvm() else '')"},

    "type": {"func": "'Tpl' if vm.is_template() else \
             (' Net' if vm.is_netvm() else 'App')"},

    "updbl" : {"func": "'Yes' if vm.is_updateable() else ''"},

    "template": {"func": "'n/a' if vm.is_template() or vm.template_vm is None else\
                 find_template_name(backup_collection[vm.template_vm.qid].name,\
                         options.replace_template)"},

    "netvm": {"func": "'n/a' if vm.is_netvm() else\
              ('*' if vm.uses_default_netvm else '') +\
              backup_collection[vm.netvm_vm.qid].name\
                     if vm.netvm_vm is not None else '-'"},

    "label" : {"func" : "vm.label.name"},
}

def is_vm_included_in_backup (backup_dir, vm):
    if vm.qid == 0:
        # Dom0 is not included, obviously
        return False

    backup_vm_dir_path = vm.dir_path.replace (qubes_base_dir, backup_dir)

    if os.path.exists (backup_vm_dir_path):
        return True
    else:
        return False

def restore_vm_file (backup_dir, file_path):

    backup_file_path = file_path.replace (qubes_base_dir, backup_dir)
    #print "cp -rp {0} {1}".format (backup_file_path, file_path)

    # We prefer to use Linux's cp, because it nicely handles sparse files
    retcode = subprocess.call (["cp", "-p", backup_file_path, file_path])
    if retcode != 0:
        print "*** Error while copying file {0} to {1}".format(backup_file_path, file_path)
        exit (1)

def restore_vm_dir (backup_dir, src_dir, dst_dir):

    backup_src_dir = src_dir.replace (qubes_base_dir, backup_dir)

    # We prefer to use Linux's cp, because it nicely handles sparse files
    retcode = subprocess.call (["cp", "-rp", backup_src_dir, dst_dir])
    if retcode != 0:
        print "*** Error while copying file {0} to {1}".format(backup_src_dir, dest_dir)
        exit (1)

def find_template_name(template, replaces):
    rx_replace = re.compile("(.*):(.*)")
    for r in replaces:
        m = rx_replace.match(r)
        if m.group(1) == template:
            return m.group(2)

    return template

def main():
    usage = "usage: %prog [options] <backup-dir>"
    parser = OptionParser (usage)

    parser.add_option ("--skip-broken", action="store_true", dest="skip_broken", default=False,
                       help="Do not restore VMs that have missing templates or netvms")

    parser.add_option ("--ignore-missing", action="store_true", dest="ignore_missing", default=False,
                       help="Ignore missing templates or netvms, restore VMs anyway")

    parser.add_option ("--skip-conflicting", action="store_true", dest="skip_conflicting", default=False,
                       help="Do not restore VMs that are already present on the host")

    parser.add_option ("--force-root", action="store_true", dest="force_root", default=False,
                       help="Force to run, even with root privileges")

    parser.add_option ("--replace-template", action="append", dest="replace_template", default=[],
                       help="Restore VMs using another template, syntax: old-template-name:new-template-name (might be repeated)")

    (options, args) = parser.parse_args ()

    if (len (args) != 1):
        print "You must specify the backup directory (e.g. /mnt/backup/qubes-2010-12-01-235959)"
        exit (0)

    backup_dir = args[0]

    if not os.path.exists (backup_dir):
        print "The backup directory doesn't exist!"
        exit(1)

    backup_collection = QubesVmCollection(store_filename = backup_dir + "/qubes.xml")
    backup_collection.lock_db_for_reading()
    backup_collection.load()

    host_collection = QubesVmCollection()
    host_collection.lock_db_for_writing()
    host_collection.load()

    backup_vms_list = [vm for vm in backup_collection.values()]
    host_vms_list = [vm for vm in host_collection.values()]
    vms_to_restore = []

    fields_to_display = ["name", "type", "template", "updbl", "netvm", "label" ]

    # First calculate the maximum width of each field we want to display
    total_width = 0;
    for f in fields_to_display:
        fields[f]["max_width"] = len(f)
        for vm in backup_vms_list:
            l = len(str(eval(fields[f]["func"])))
            if l > fields[f]["max_width"]:
                fields[f]["max_width"] = l
        total_width += fields[f]["max_width"]

    print
    print "The following VMs are included in the backup:"
    print

    # Display the header
    s = ""
    for f in fields_to_display:
        fmt="{{0:-^{0}}}-+".format(fields[f]["max_width"] + 1)
        s += fmt.format('-')
    print s
    s = ""
    for f in fields_to_display:
        fmt="{{0:>{0}}} |".format(fields[f]["max_width"] + 1)
        s += fmt.format(f) 
    print s
    s = ""
    for f in fields_to_display:
        fmt="{{0:-^{0}}}-+".format(fields[f]["max_width"] + 1)
        s += fmt.format('-')
    print s

    there_are_conflicting_vms = False
    there_are_missing_templates = False
    there_are_missing_netvms = False
    # ... and the actual data
    for vm in backup_vms_list:
        if is_vm_included_in_backup (backup_dir, vm):
            s = ""
            good_to_go = True

            for f in fields_to_display:
                fmt="{{0:>{0}}} |".format(fields[f]["max_width"] + 1)
                s += fmt.format(eval(fields[f]["func"])) 

            if host_collection.get_vm_by_name (vm.name) is not None:
                s +=  " <-- A VM with the same name already exists on the host!"
                there_are_conflicting_vms = True
                good_to_go = False # Do not overwrite VMs on the host!

            if vm.template_vm is not None:
                templatevm_name = find_template_name(vm.template_vm.name, options.replace_template)
                template_vm_on_host = host_collection.get_vm_by_name (templatevm_name)

                # No template on the host?
                if not ((template_vm_on_host is not None) and template_vm_on_host.is_template()):

                    # Maybe the (custom) template is in the backup?
                    template_vm_on_backup = backup_collection.get_vm_by_name (templatevm_name)
                    if not ((template_vm_on_backup is not None) and template_vm_on_backup.is_template):
                        s += " <-- No matching template on the host or in the backup found!"
                        there_are_missing_templates = True
                        good_to_go = False if not (options.ignore_missing) else True
                
            if not vm.is_netvm() and vm.netvm_vm is not None:
                netvm_name = vm.netvm_vm.name
                netvm_vm_on_host = host_collection.get_vm_by_name (netvm_name)

                # No netv, on the host?
                if not ((netvm_vm_on_host is not None) and netvm_vm_on_host.is_netvm):

                    # Maybe the (custom) netvm is in the backup?
                    netvm_vm_on_backup = backup_collection.get_vm_by_name (netvm_name)
                    if not ((netvm_vm_on_backup is not None) and netvm_vm_on_backup.is_netvm):
                        s += " <-- No matching netvm on the host found!"
                        there_are_missing_netvms = True
                        good_to_go = False if not (options.ignore_missing) else True

            print s
            if good_to_go:
                vms_to_restore.append (vm)

    print

    if os.geteuid() == 0:
        print "*** Running this tool as root is strongly discouraged, this will lead you in permissions problems."
        if options.force_root:
            print "Continuing as commanded. You have been warned."
        else:
            print "Retry as unprivileged user."
            print "... or use --force-root to continue anyway."
            exit(1)

    if there_are_conflicting_vms:
        print "*** There VMs with conflicting names on the host! ***"
        if options.skip_conflicting:
            print "Those VMs will not be restored, the host VMs will not be overwritten!"
        else:
            print "Remove VMs with conflicting names from the host before proceeding."
            print "... or use --skip-conflicting to restore only those VMs that do not exist on the host."
            exit (1)

    print "The above VMs will be copied and added to your system."
    print "Exisiting VMs will not be removed."
 
    if there_are_missing_templates:
        print "*** One or more template VM is missing on the host! ***"
        if not (options.skip_broken or options.ignore_missing):
            print "Install it first, before proceeding with backup restore."
            print "Or pass: --skip-broken or --ignore-missing switch."
            exit (1)
        elif options.skip_broken:
            print "... VMs that depend on it will not be restored (--skip-broken used)"
        elif options.ignore_missing:
            print "... VMs that depend on it will be restored anyway (--ignore-missing used)"
        else:
            print "INTERNAL ERROR?!"
            exit (1)

    if there_are_missing_netvms:
        print "*** One or more network VM is missing on the host! ***"
        if not (options.skip_broken or options.ignore_missing):
            print "Install it first, before proceeding with backup restore."
            print "Or pass: --skip_broken or --ignore_missing switch."
            exit (1)
        elif options.skip_broken:
            print "... VMs that depend on it will not be restored (--skip-broken used)"
        elif options.ignore_missing:
            print "... VMs that depend on it be restored anyway (--ignore-missing used)"
        else:
            print "INTERNAL ERROR?!"
            exit (1)

    prompt = raw_input ("Do you want to proceed? [y/N] ")
    if not (prompt == "y" or prompt == "Y"):
        exit (0)

    # Add templates...
    for vm in [ vm for vm in vms_to_restore if vm.is_template()]:
        print "-> Restoring Template VM {0}...".format(vm.name)
        retcode = subprocess.call (["mkdir", "-p", vm.dir_path])
        if retcode != 0:
            print ("*** Cannot create directory: {0}?!".format(dest_dir))
            print ("Skiping...")
            continue

        restore_vm_dir (backup_dir, vm.dir_path, qubes_templates_dir);
        updateable = vm.updateable
        try:
            vm = host_collection.add_new_templatevm(vm.name, 
                                               conf_file=vm.conf_file,
                                               dir_path=vm.dir_path,
                                               installed_by_rpm=False)

            vm.updateable = updateable
            vm.verify_files()
        except Exception as err:
            print "ERROR: {0}".format(err)
            print "*** Skiping VM: {0}".vm.name
            if vm:
                host_collection.pop(vm.qid)
            continue

<<<<<<< HEAD
        try:
            vm.create_appmenus(verbose=True)
        except Exception as err:
            print "ERROR during appmenu restore: {0}".format(err)
            print "*** VM '{0}' will not have appmenus".format(vm.name)
=======
    # ... then NetVMs...
    for vm in [ vm for vm in vms_to_restore if vm.is_netvm()]:

        print "-> Restoring NetVM {0}...".format(vm.name)
        retcode = subprocess.call (["mkdir", "-p", vm.dir_path])
        if retcode != 0:
            print ("*** Cannot create directory: {0}?!".format(dest_dir))
            print ("Skiping...")
            continue

        restore_vm_dir (backup_dir, vm.dir_path, qubes_servicevms_dir);

        template_vm = None
        if vm.template_vm is not None:
            template_name = find_template_name(vm.template_vm.name, options.replace_template)
            template_vm = host_collection.get_vm_by_name(template_name)

        if not vm.uses_default_netvm:
            uses_default_netvm = False
            netvm_vm = host_collection.get_vm_by_name (vm.netvm_vm.name) if vm.netvm_vm is not None else None
        else:
            uses_default_netvm = True

        updateable = vm.updateable

        try:
            vm = host_collection.add_new_netvm(vm.name, template_vm,
                                          conf_file=vm.conf_file,
                                          dir_path=vm.dir_path,
                                          updateable=updateable,
                                          label=vm.label)
        except Exception as err:
            print "ERROR: {0}".format(err)
            print "*** Skiping VM: {0}".format(vm.name)
            if vm:
                host_collection.pop(vm.qid)
            continue

        if not uses_default_netvm:
            vm.uses_default_netvm = False
            vm.netvm_vm = netvm_vm

        try:
            vm.verify_files()
        except Exception as err:
            print "ERROR: {0}".format(err)
            print "*** Skiping VM: {0}".format(vm.name)
            host_collection.pop(vm.qid)
            continue
>>>>>>> 813b626d

    # ... then appvms...
    for vm in [ vm for vm in vms_to_restore if vm.is_appvm()]:

        print "-> Restoring AppVM {0}...".format(vm.name)
        retcode = subprocess.call (["mkdir", "-p", vm.dir_path])
        if retcode != 0:
            print ("*** Cannot create directory: {0}?!".format(dest_dir))
            print ("Skiping...")
            continue

        restore_vm_dir (backup_dir, vm.dir_path, qubes_appvms_dir);

        template_vm = None
        if vm.template_vm is not None:
            template_name = find_template_name(vm.template_vm.name, options.replace_template)
            template_vm = host_collection.get_vm_by_name(template_name)

        if not vm.uses_default_netvm:
            uses_default_netvm = False
            netvm_vm = host_collection.get_vm_by_name (vm.netvm_vm.name) if vm.netvm_vm is not None else None
        else:
            uses_default_netvm = True

        updateable = vm.updateable

        try:
            vm = host_collection.add_new_appvm(vm.name, template_vm,
                                          conf_file=vm.conf_file,
                                          dir_path=vm.dir_path,
                                          updateable=updateable,
                                          label=vm.label)
        except Exception as err:
            print "ERROR: {0}".format(err)
            print "*** Skiping VM: {0}".format(vm.name)
            if vm:
                host_collection.pop(vm.qid)
            continue

        if not uses_default_netvm:
            vm.uses_default_netvm = False
            vm.netvm_vm = netvm_vm

        try:
            vm.create_appmenus(verbose=True)
        except Exception as err:
            print "ERROR during appmenu restore: {0}".format(err)
            print "*** VM '{0}' will not have appmenus".format(vm.name)

        try:
            vm.verify_files()
        except Exception as err:
            print "ERROR: {0}".format(err)
            print "*** Skiping VM: {0}".format(vm.name)
            host_collection.pop(vm.qid)
            continue

    backup_collection.unlock_db()
    host_collection.save()
    host_collection.unlock_db()
    print "-> Done."
main()<|MERGE_RESOLUTION|>--- conflicted
+++ resolved
@@ -322,13 +322,12 @@
                 host_collection.pop(vm.qid)
             continue
 
-<<<<<<< HEAD
         try:
             vm.create_appmenus(verbose=True)
         except Exception as err:
             print "ERROR during appmenu restore: {0}".format(err)
             print "*** VM '{0}' will not have appmenus".format(vm.name)
-=======
+
     # ... then NetVMs...
     for vm in [ vm for vm in vms_to_restore if vm.is_netvm()]:
 
@@ -378,7 +377,6 @@
             print "*** Skiping VM: {0}".format(vm.name)
             host_collection.pop(vm.qid)
             continue
->>>>>>> 813b626d
 
     # ... then appvms...
     for vm in [ vm for vm in vms_to_restore if vm.is_appvm()]:
