CC=gcc
CFLAGS=-g -Wall -I../common
all:	qubes_penctl qubes_add_pendrive_script qvm-open-in-dvm dvm_file_editor qfile-agent-dvm qfile-agent qfile-unpacker
dvm_file_editor: dvm_file_editor.o ../common/ioall.o
	$(CC) -g -o dvm_file_editor dvm_file_editor.o ../common/ioall.o
qfile-agent-dvm: qfile-agent-dvm.o ../common/ioall.o ../common/gui-fatal.o
	$(CC) -g -o qfile-agent-dvm qfile-agent-dvm.o ../common/ioall.o ../common/gui-fatal.o 
qfile-agent: qfile-agent.o ../common/ioall.o ../common/gui-fatal.o copy_file.o
	$(CC) -g -o qfile-agent qfile-agent.o ../common/ioall.o ../common/gui-fatal.o copy_file.o
qfile-unpacker: qfile-unpacker.o ../common/ioall.o ../common/gui-fatal.o copy_file.o unpack.o
	$(CC) -g -o qfile-unpacker qfile-unpacker.o ../common/ioall.o ../common/gui-fatal.o copy_file.o unpack.o
qubes_penctl: qubes_penctl.o
	$(CC) -o qubes_penctl qubes_penctl.o -lxenstore
qubes_add_pendrive_script: qubes_add_pendrive_script.o
	$(CC) -o qubes_add_pendrive_script qubes_add_pendrive_script.o -lxenstore
qvm-open-in-dvm: qvm-open-in-dvm.o
	 $(CC) -o qvm-open-in-dvm qvm-open-in-dvm.o -lxenstore

clean:
<<<<<<< HEAD
	rm -f qubes_penctl qubes_add_pendrive_script qvm-open-in-dvm xenstore-watch *.o *~
=======
	rm -f dvm_file_editor qubes_penctl qubes_add_pendrive_script qvm-open-in-dvm *.o *~
>>>>>>> 7f6a06c3
<|MERGE_RESOLUTION|>--- conflicted
+++ resolved
@@ -17,8 +17,5 @@
 	 $(CC) -o qvm-open-in-dvm qvm-open-in-dvm.o -lxenstore
 
 clean:
-<<<<<<< HEAD
-	rm -f qubes_penctl qubes_add_pendrive_script qvm-open-in-dvm xenstore-watch *.o *~
-=======
-	rm -f dvm_file_editor qubes_penctl qubes_add_pendrive_script qvm-open-in-dvm *.o *~
->>>>>>> 7f6a06c3
+	rm -f qfile-agent-dvm qfile-agent qfile-unpacker dvm_file_editor qubes_penctl qubes_add_pendrive_script qvm-open-in-dvm *.o *~
+	rm -f xenstore-watch