--- conflicted
+++ resolved
@@ -1753,7 +1753,6 @@
         self.assertFalse(mock_remove.called)
         self.assertFalse(self.app.save.called)
 
-<<<<<<< HEAD
     @unittest.mock.patch('qubes.storage.Storage.remove')
     @unittest.mock.patch('shutil.rmtree')
     def test_502_vm_remove_attached(self, mock_rmtree, mock_remove):
@@ -1769,10 +1768,9 @@
         self.assertFalse(mock_rmtree.called)
         self.assertFalse(mock_remove.called)
         self.assertFalse(self.app.save.called)
-=======
+
     # Import tests
     # (internal methods, normally called from qubes-rpc script)
->>>>>>> e9b97e42
 
     def test_510_vm_volume_import(self):
         value = self.call_internal_mgmt_func(
