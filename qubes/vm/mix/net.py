#
# The Qubes OS Project, https://www.qubes-os.org/
#
# Copyright (C) 2010-2016  Joanna Rutkowska <joanna@invisiblethingslab.com>
# Copyright (C) 2013-2016  Marek Marczykowski-Górecki
#                              <marmarek@invisiblethingslab.com>
# Copyright (C) 2014-2016  Wojtek Porczyk <woju@invisiblethingslab.com>
#
# This program is free software; you can redistribute it and/or modify
# it under the terms of the GNU General Public License as published by
# the Free Software Foundation; either version 2 of the License, or
# (at your option) any later version.
#
# This program is distributed in the hope that it will be useful,
# but WITHOUT ANY WARRANTY; without even the implied warranty of
# MERCHANTABILITY or FITNESS FOR A PARTICULAR PURPOSE.  See the
# GNU General Public License for more details.
#
# You should have received a copy of the GNU General Public License along
# with this program; if not, write to the Free Software Foundation, Inc.,
# 51 Franklin Street, Fifth Floor, Boston, MA 02110-1301 USA.
#

''' This module contains the NetVMMixin '''

import os
import re

import libvirt  # pylint: disable=import-error
import qubes
import qubes.events
import qubes.firewall
import qubes.exc


def _setter_mac(self, prop, value):
    ''' Helper for setting the MAC address '''
    # pylint: disable=unused-argument
    if not isinstance(value, str):
        raise ValueError('MAC address must be a string')
    value = value.lower()
    if re.match(r"^([0-9a-f][0-9a-f]:){5}[0-9a-f][0-9a-f]$", value) is None:
        raise ValueError('Invalid MAC address value')
    return value


def _default_ip(self):
    if not self.is_networked():
        return None
    if self.netvm is not None:
        return self.netvm.get_ip_for_vm(self)  # pylint: disable=no-member
<<<<<<< HEAD
=======

>>>>>>> 8d60f533
    return self.get_ip_for_vm(self)


def _setter_ip(self, prop, value):
    # pylint: disable=unused-argument
    if not isinstance(value, str):
        raise ValueError('IP address must be a string')
    value = value.lower()
    if re.match(r"^([0-9]{1,3}.){3}[0-9]{1,3}$", value) is None:
        raise ValueError('Invalid IP address value')
    return value


class NetVMMixin(qubes.events.Emitter):
    ''' Mixin containing network functionality '''
    mac = qubes.property('mac', type=str,
        default='00:16:3E:5E:6C:00',
        setter=_setter_mac,
        ls_width=17,
        doc='MAC address of the NIC emulated inside VM')

    ip = qubes.property('ip', type=str,
        default=_default_ip,
        setter=_setter_ip,
        ls_width=15,
        doc='IP address of this domain.')

    # CORE2: swallowed uses_default_netvm
    netvm = qubes.VMProperty('netvm', load_stage=4, allow_none=True,
        default=(lambda self: self.app.default_fw_netvm if self.provides_network
            else self.app.default_netvm),
        ls_width=31,
        doc='''VM that provides network connection to this domain. When
            `None`, machine is disconnected. When absent, domain uses default
            NetVM.''')

    provides_network = qubes.property('provides_network', default=False,
        type=bool, setter=qubes.property.bool,
        doc='''If this domain can act as network provider (formerly known as
            NetVM or ProxyVM)''')


    @property
    def firewall_conf(self):
        return 'firewall.xml'

    #
    # used in networked appvms or proxyvms (netvm is not None)
    #


    @qubes.tools.qvm_ls.column(width=15)
    @property
    def visible_ip(self):
        '''IP address of this domain as seen by the domain.'''
        return self.features.check_with_template('net/fake-ip', None) or \
            self.ip

    @qubes.tools.qvm_ls.column(width=15)
    @property
    def visible_gateway(self):
        '''Default gateway of this domain as seen by the domain.'''
        return self.features.check_with_template('net/fake-gateway', None) or \
            self.netvm.gateway

    @qubes.tools.qvm_ls.column(width=15)
    @property
    def visible_netmask(self):
        '''Netmask as seen by the domain.'''
        return self.features.check_with_template('net/fake-netmask', None) or \
            self.netvm.netmask

    #
    # used in netvms (provides_network=True)
    # those properties and methods are most likely accessed as vm.netvm.<prop>
    #

    @staticmethod
    def get_ip_for_vm(vm):
        '''Get IP address for (appvm) domain connected to this (netvm) domain.
        '''
        import qubes.vm.dispvm  # pylint: disable=redefined-outer-name
        if isinstance(vm, qubes.vm.dispvm.DispVM):
            return '10.138.{}.{}'.format((vm.dispid >> 8) & 7, vm.dispid & 7)

        # VM technically can get address which ends in '.0'. This currently
        # does not happen, because qid < 253, but may happen in the future.
        return '10.137.{}.{}'.format((vm.qid >> 8) & 7, vm.qid & 7)

    @qubes.tools.qvm_ls.column(head='IPBACK', width=15)
    @property
    def gateway(self):
        '''Gateway for other domains that use this domain as netvm.'''
        return self.visible_ip if self.provides_network else None

    @qubes.tools.qvm_ls.column(width=15)
    @property
    def netmask(self):
        '''Netmask for gateway address.'''
        return '255.255.255.255' if self.is_networked() else None

    @property
    def connected_vms(self):
        ''' Return a generator containing all domains connected to the current
            NetVM.
        '''
        for vm in self.app.domains:
            if vm.netvm is self:
                yield vm

    #
    # used in both
    #

    @qubes.tools.qvm_ls.column(width=15)
    @property
    def dns(self):
        '''Secondary DNS server set up for this domain.'''
        if self.netvm is not None or self.provides_network:
            return (
                '10.139.1.1',
                '10.139.1.2',
            )
<<<<<<< HEAD
=======

>>>>>>> 8d60f533
        return None

    def __init__(self, *args, **kwargs):
        self._firewall = None
        super(NetVMMixin, self).__init__(*args, **kwargs)

    @qubes.events.handler('domain-start')
    def on_domain_started(self, event, **kwargs):
        '''Connect this domain to its downstream domains. Also reload firewall
        in its netvm.

        This is needed when starting netvm *after* its connected domains.
        '''  # pylint: disable=unused-argument

        if self.netvm:
            self.netvm.reload_firewall_for_vm(self)  # pylint: disable=no-member

        for vm in self.connected_vms:
            if not vm.is_running():
                continue
            vm.log.info('Attaching network')
            # SEE: 1426
            vm.cleanup_vifs()

            try:
                # 1426
                vm.run('modprobe -r xen-netfront xennet',
                    user='root', wait=True)
            except:  # pylint: disable=bare-except
                pass

            try:
                vm.attach_network()
            except qubes.exc.QubesException:
                vm.log.warning('Cannot attach network', exc_info=1)

    @qubes.events.handler('domain-pre-shutdown')
    def shutdown_net(self, event, force=False):
        ''' Checks before NetVM shutdown if any connected domains are running.
            If `force` is `True` tries to detach network interfaces of connected
            vms
        '''  # pylint: disable=unused-argument

        connected_vms = [vm for vm in self.connected_vms if vm.is_running()]
        if connected_vms and not force:
            raise qubes.exc.QubesVMError(self,
                'There are other VMs connected to this VM: {}'.format(
                    ', '.join(vm.name for vm in connected_vms)))

        # SEE: 1426
        # detach network interfaces of connected VMs before shutting down,
        # otherwise libvirt will not notice it and will try to detach them
        # again (which would fail, obviously).
        # This code can be removed when #1426 got implemented
        for vm in connected_vms:
            if vm.is_running():
                try:
                    vm.detach_network()
                except (qubes.exc.QubesException, libvirt.libvirtError):
                    # ignore errors
                    pass

    def attach_network(self):
        '''Attach network in this machine to it's netvm.'''

        if not self.is_running():
            raise qubes.exc.QubesVMNotRunningError(self)
        assert self.netvm is not None

        if not self.netvm.is_running():  # pylint: disable=no-member
            # pylint: disable=no-member
            self.log.info('Starting NetVM ({0})'.format(self.netvm.name))
            self.netvm.start()

        self.netvm.set_mapped_ip_info_for_vm(self)
        self.libvirt_domain.attachDevice(
            self.app.env.get_template('libvirt/devices/net.xml').render(
                vm=self))

    def detach_network(self):
        '''Detach machine from it's netvm'''

        if not self.is_running():
            raise qubes.exc.QubesVMNotRunningError(self)
        assert self.netvm is not None

        self.libvirt_domain.detachDevice(
            self.app.env.get_template('libvirt/devices/net.xml').render(
                vm=self))

    def is_networked(self):
        '''Check whether this VM can reach network (firewall notwithstanding).

        :returns: :py:obj:`True` if is machine can reach network, \
            :py:obj:`False` otherwise.
        :rtype: bool
        '''

        if self.provides_network:
            return True

        return self.netvm is not None

    def cleanup_vifs(self):
        '''Remove stale network device backends.

        Libvirt does not remove vif when backend domain is down, so we must do
        it manually. This method is one big hack for #1426.
        '''

        dev_basepath = '/local/domain/%d/device/vif' % self.xid
        for dev in self.app.vmm.xs.ls('', dev_basepath) or []:
            # check if backend domain is alive
            backend_xid = int(self.app.vmm.xs.read('',
                '{}/{}/backend-id'.format(dev_basepath, dev)))
            if backend_xid in self.app.vmm.libvirt_conn.listDomainsID():
                # check if device is still active
                if self.app.vmm.xs.read('',
                        '{}/{}/state'.format(dev_basepath, dev)) == '4':
                    continue
            # remove dead device
            self.app.vmm.xs.rm('', '{}/{}'.format(dev_basepath, dev))

    def reload_firewall_for_vm(self, vm):
        ''' Reload the firewall rules for the vm '''
        if not self.is_running():
            return

        base_dir = '/qubes-firewall/' + vm.ip + '/'
        # remove old entries if any (but don't touch base empty entry - it
        # would trigger reload right away
        self.qdb.rm(base_dir)
        # write new rules
        for key, value in vm.firewall.qdb_entries(addr_family=4).items():
            self.qdb.write(base_dir + key, value)
        # signal its done
        self.qdb.write(base_dir[:-1], '')

    def set_mapped_ip_info_for_vm(self, vm):
        '''
        Set configuration to possibly hide real IP from the VM.
        This needs to be done before executing 'script'
        (`/etc/xen/scripts/vif-route-qubes`) in network providing VM
        '''
        # add info about remapped IPs (VM IP hidden from the VM itself)
        mapped_ip_base = '/mapped-ip/{}'.format(vm.ip)
        if vm.visible_ip:
            self.qdb.write(mapped_ip_base + '/visible-ip', vm.visible_ip)
        else:
            self.qdb.rm(mapped_ip_base + '/visible-ip')
        if vm.visible_gateway:
            self.qdb.write(mapped_ip_base + '/visible-gateway',
                vm.visible_gateway)
        else:
            self.qdb.rm(mapped_ip_base + '/visible-gateway')


    @qubes.events.handler('property-del:netvm')
    def on_property_del_netvm(self, event, name, oldvalue=None):
        ''' Sets the the NetVM to default NetVM '''
        # pylint: disable=unused-argument
        # we are changing to default netvm
        newvalue = self.netvm
        if newvalue == oldvalue:
            return
        self.fire_event('property-set:netvm',
            name='netvm', newvalue=newvalue, oldvalue=oldvalue)

    @qubes.events.handler('property-pre-set:netvm')
    def on_property_pre_set_netvm(self, event, name, newvalue, oldvalue=None):
        ''' Run sanity checks before setting a new NetVM '''
        # pylint: disable=unused-argument
        if newvalue is not None:
            if not newvalue.provides_network:
                raise qubes.exc.QubesValueError(
                    'The {!s} qube does not provide network'.format(newvalue))

            if newvalue is self \
                    or newvalue in self.app.domains.get_vms_connected_to(self):
                raise qubes.exc.QubesValueError(
                    'Loops in network are unsupported')

            if not self.app.vmm.offline_mode \
                    and self.is_running() and not newvalue.is_running():
                raise qubes.exc.QubesVMNotStartedError(newvalue,
                    'Cannot dynamically attach to stopped NetVM: {!r}'.format(
                        newvalue))

        if oldvalue is not None:
            if self.is_running():
                self.detach_network()

    @qubes.events.handler('property-set:netvm')
    def on_property_set_netvm(self, event, name, newvalue, oldvalue=None):
        ''' Replaces the current NetVM with a new one and fires
            net-domain-connect event
        '''
        # pylint: disable=unused-argument

        if newvalue is None:
            return

        if self.is_running():
            # refresh IP, DNS etc
            self.create_qdb_entries()
            self.attach_network()

            newvalue.fire_event('net-domain-connect', vm=self)

    @qubes.events.handler('net-domain-connect')
    def on_net_domain_connect(self, event, vm):
        ''' Reloads the firewall config for vm '''
        # pylint: disable=unused-argument
        self.reload_firewall_for_vm(vm)

    @qubes.events.handler('domain-qdb-create')
    def on_domain_qdb_create(self, event):
        ''' Fills the QubesDB with firewall entries. Not implemented '''
        # SEE: 1815 fill firewall QubesDB entries
        pass

    @qubes.events.handler('firewall-changed', 'domain-spawn')
    def on_firewall_changed(self, event, **kwargs):
        ''' Reloads the firewall if vm is running and has a NetVM assigned '''
        # pylint: disable=unused-argument
        if self.is_running() and self.netvm:
            self.netvm.set_mapped_ip_info_for_vm(self)
            self.netvm.reload_firewall_for_vm(self)  # pylint: disable=no-member

    # CORE2: swallowed get_firewall_conf, write_firewall_conf,
    # get_firewall_defaults
    @property
    def firewall(self):
        if self._firewall is None:
            self._firewall = qubes.firewall.Firewall(self)
        return self._firewall

    def has_firewall(self):
        ''' Return `True` if there are some vm specific firewall rules set '''
        return os.path.exists(os.path.join(self.dir_path, self.firewall_conf))<|MERGE_RESOLUTION|>--- conflicted
+++ resolved
@@ -49,10 +49,7 @@
         return None
     if self.netvm is not None:
         return self.netvm.get_ip_for_vm(self)  # pylint: disable=no-member
-<<<<<<< HEAD
-=======
-
->>>>>>> 8d60f533
+
     return self.get_ip_for_vm(self)
 
 
@@ -176,10 +173,7 @@
                 '10.139.1.1',
                 '10.139.1.2',
             )
-<<<<<<< HEAD
-=======
-
->>>>>>> 8d60f533
+
         return None
 
     def __init__(self, *args, **kwargs):
