--- conflicted
+++ resolved
@@ -310,12 +310,10 @@
         self.dest.storage.get_pool(volume).revert(revision)
         self.app.save()
 
-<<<<<<< HEAD
-    @qubes.api.method('admin.vm.volume.CloneFrom', no_payload=True)
-=======
-    @qubes.api.method('admin.vm.volume.Clone',
+    # write=True because this allow to clone VM - and most likely modify that
+    # one - still having the same data
+    @qubes.api.method('admin.vm.volume.CloneFrom', no_payload=True,
         scope='local', write=True)
->>>>>>> 55c93704
     @asyncio.coroutine
     def vm_volume_clone_from(self):
         assert self.arg in self.dest.volumes.keys()
@@ -335,7 +333,8 @@
         self.app.api_admin_pending_clone[token] = volume
         return token
 
-    @qubes.api.method('admin.vm.volume.CloneTo')
+    @qubes.api.method('admin.vm.volume.CloneTo',
+        scope='local', write=True)
     @asyncio.coroutine
     def vm_volume_clone_to(self, untrusted_payload):
         assert self.arg in self.dest.volumes.keys()
@@ -916,44 +915,6 @@
 
         self.app.save()
 
-<<<<<<< HEAD
-=======
-    @qubes.api.method('admin.vm.Clone',
-        scope='global', write=True)
-    @asyncio.coroutine
-    def vm_clone(self, untrusted_payload):
-        assert not self.arg
-
-        assert untrusted_payload.startswith(b'name=')
-        untrusted_name = untrusted_payload[5:].decode('ascii')
-        qubes.vm.validate_name(None, None, untrusted_name)
-        new_name = untrusted_name
-
-        del untrusted_payload
-
-        if new_name in self.app.domains:
-            raise qubes.exc.QubesValueError('Already exists')
-
-        self.fire_event_for_permission(new_name=new_name)
-
-        src_vm = self.dest
-
-        dst_vm = self.app.add_new_vm(src_vm.__class__, name=new_name)
-        try:
-            dst_vm.clone_properties(src_vm)
-            dst_vm.tags.update(src_vm.tags)
-            dst_vm.features.update(src_vm.features)
-            dst_vm.firewall.clone(src_vm.firewall)
-            for devclass in src_vm.devices:
-                for device_assignment in src_vm.devices[devclass].assignments():
-                    dst_vm.devices[devclass].attach(device_assignment.clone())
-            yield from dst_vm.clone_disk_files(src_vm)
-        except:
-            del self.app.domains[dst_vm]
-            raise
-        self.app.save()
-
->>>>>>> 55c93704
     @qubes.api.method('admin.vm.device.{endpoint}.Available', endpoints=(ep.name
             for ep in pkg_resources.iter_entry_points('qubes.devices')),
             no_payload=True,
@@ -1093,7 +1054,8 @@
         yield from self.dest.devices[devclass].detach(assignment)
         self.app.save()
 
-    @qubes.api.method('admin.vm.firewall.Get', no_payload=True)
+    @qubes.api.method('admin.vm.firewall.Get', no_payload=True,
+            scope='local', read=True)
     @asyncio.coroutine
     def vm_firewall_get(self):
         assert not self.arg
@@ -1103,7 +1065,8 @@
         return ''.join('{}\n'.format(rule.api_rule)
             for rule in self.dest.firewall.rules)
 
-    @qubes.api.method('admin.vm.firewall.Set')
+    @qubes.api.method('admin.vm.firewall.Set',
+            scope='local', write=True)
     @asyncio.coroutine
     def vm_firewall_set(self, untrusted_payload):
         assert not self.arg
@@ -1119,7 +1082,8 @@
         self.dest.firewall.rules = rules
         self.dest.firewall.save()
 
-    @qubes.api.method('admin.vm.firewall.Reload', no_payload=True)
+    @qubes.api.method('admin.vm.firewall.Reload', no_payload=True,
+            scope='local', execute=True)
     @asyncio.coroutine
     def vm_firewall_reload(self):
         assert not self.arg
