#
# The Qubes OS Project, https://www.qubes-os.org/
#
# Copyright (C) 2017  Wojtek Porczyk <woju@invisiblethingslab.com>
#
# This program is free software; you can redistribute it and/or modify
# it under the terms of the GNU General Public License as published by
# the Free Software Foundation; either version 2 of the License, or
# (at your option) any later version.
#
# This program is distributed in the hope that it will be useful,
# but WITHOUT ANY WARRANTY; without even the implied warranty of
# MERCHANTABILITY or FITNESS FOR A PARTICULAR PURPOSE.  See the
# GNU General Public License for more details.
#
# You should have received a copy of the GNU General Public License along
# with this program; if not, write to the Free Software Foundation, Inc.,
# 51 Franklin Street, Fifth Floor, Boston, MA 02110-1301 USA.
#

'''
Qubes OS Management API
'''

import asyncio
<<<<<<< HEAD

import qubes.vm.qubesvm
=======
import string

import functools

import qubes.vm.qubesvm
import qubes.storage
>>>>>>> 3388054e


class ProtocolError(AssertionError):
    '''Raised when something is wrong with data received'''
    pass

class PermissionDenied(Exception):
    '''Raised deliberately by handlers when we decide not to cooperate'''
    pass


def not_in_api(func):
    '''Decorator for methods not intended to appear in API.

    The decorated method cannot be called from public API using
    :py:class:`QubesMgmt` class. The method becomes "private", and can be
    called only as a helper for other methods.
    '''
    func.not_in_api = True
    return func


def no_payload(func):
    @functools.wraps(func)
    def wrapper(self, untrusted_payload):
        if untrusted_payload != b'':
            raise ProtocolError('unexpected payload')
        return func(self)
    return wrapper


class QubesMgmt(object):
    '''Implementation of Qubes Management API calls

    This class contains all the methods available in the API.
    '''
    def __init__(self, app, src, method, dest, arg):
        #: :py:class:`qubes.Qubes` object
        self.app = app

        #: source qube
        self.src = self.app.domains[src.decode('ascii')]

        #: destination qube
        self.dest = self.app.domains[dest.decode('ascii')]

<<<<<<< HEAD
        #: argument
        self.arg = arg.decode('ascii')

        #: name of the method
=======
>>>>>>> 3388054e
        self.method = method.decode('ascii')

        untrusted_func_name = self.method
        if untrusted_func_name.startswith('mgmt.'):
            untrusted_func_name = untrusted_func_name[5:]
        untrusted_func_name = untrusted_func_name.lower().replace('.', '_')

        if untrusted_func_name.startswith('_') \
                or not '_' in untrusted_func_name:
            raise ProtocolError(
                'possibly malicious function name: {!r}'.format(
                    untrusted_func_name))

        try:
            untrusted_func = getattr(self, untrusted_func_name)
        except AttributeError:
            raise ProtocolError(
                'no such attribute: {!r}'.format(
                    untrusted_func_name))

        if not asyncio.iscoroutinefunction(untrusted_func):
            raise ProtocolError(
                'no such method: {!r}'.format(
                    untrusted_func_name))

        if getattr(untrusted_func, 'not_in_api', False):
            raise ProtocolError(
                'attempt to call private method: {!r}'.format(
                    untrusted_func_name))

        self.execute = untrusted_func
        del untrusted_func_name
        del untrusted_func

    #
    # PRIVATE METHODS, not to be called via RPC
    #

    @not_in_api
    def fire_event_for_permission(self, **kwargs):
        '''Fire an event on the source qube to check for permission'''
        return self.src.fire_event_pre('mgmt-permission:{}'.format(self.method),
            dest=self.dest, arg=self.arg, **kwargs)

    @not_in_api
    def fire_event_for_filter(self, iterable, **kwargs):
        '''Fire an event on the source qube to filter for permission'''
        for selector in self.fire_event_for_permission(**kwargs):
            iterable = filter(selector, iterable)
        return iterable

<<<<<<< HEAD
=======

>>>>>>> 3388054e
    #
    # ACTUAL RPC CALLS
    #

    @asyncio.coroutine
<<<<<<< HEAD
    def vm_list(self, untrusted_payload):
        '''List all the domains'''
        assert self.dest.name == 'dom0'
=======
    @no_payload
    def vm_list(self):
>>>>>>> 3388054e
        assert not self.arg

        if self.dest.name == 'dom0':
            domains = self.fire_event_for_filter(self.app.domains)
        else:
            domains = self.fire_event_for_filter([self.dest])

        return ''.join('{} class={} state={}\n'.format(
                vm.name,
                vm.__class__.__name__,
                vm.get_power_state())
            for vm in sorted(domains))

    @asyncio.coroutine
<<<<<<< HEAD
    def vm_property_list(self, untrusted_payload):
        '''List all properties on a qube'''
=======
    @no_payload
    def vm_property_list(self):
>>>>>>> 3388054e
        assert not self.arg

        properties = self.fire_event_for_filter(self.dest.property_list())

        return ''.join('{}\n'.format(prop.__name__) for prop in properties)

    @asyncio.coroutine
<<<<<<< HEAD
    def vm_property_get(self, untrusted_payload):
        '''Get a value of one property'''
=======
    @no_payload
    def vm_property_get(self):
>>>>>>> 3388054e
        assert self.arg in self.dest.property_list()

        self.fire_event_for_permission()

        property_def = self.dest.property_get_def(self.arg)
        # explicit list to be sure that it matches protocol spec
        if isinstance(property_def, qubes.vm.VMProperty):
            property_type = 'vm'
        elif property_def.type is int:
            property_type = 'int'
        elif property_def.type is bool:
            property_type = 'bool'
        elif self.arg == 'label':
            property_type = 'label'
        else:
            property_type = 'str'

        try:
            value = getattr(self.dest, self.arg)
        except AttributeError:
            return 'default=True type={} '.format(property_type)
        else:
            return 'default={} type={} {}'.format(
                str(self.dest.property_is_default(self.arg)),
<<<<<<< HEAD
                str(value))

    @asyncio.coroutine
    def vm_property_help(self, untrusted_payload):
        '''Get help for one property'''
=======
                property_type,
                str(value) if value is not None else '')

    @asyncio.coroutine
    def vm_property_set(self, untrusted_payload):
        assert self.arg in self.dest.property_list()

        property_def = self.dest.property_get_def(self.arg)
        newvalue = property_def.sanitize(untrusted_newvalue=untrusted_payload)

        self.fire_event_for_permission(newvalue=newvalue)

        setattr(self.dest, self.arg, newvalue)
        self.app.save()

    @asyncio.coroutine
    @no_payload
    def vm_property_help(self):
>>>>>>> 3388054e
        assert self.arg in self.dest.property_list()

        self.fire_event_for_permission()

        try:
            doc = self.dest.property_get_def(self.arg).__doc__
        except AttributeError:
            return ''

        return qubes.utils.format_doc(doc)

    @asyncio.coroutine
<<<<<<< HEAD
    def vm_property_reset(self, untrusted_payload):
        '''Reset a property to a default value'''
=======
    @no_payload
    def vm_property_reset(self):
>>>>>>> 3388054e
        assert self.arg in self.dest.property_list()

        self.fire_event_for_permission()

        delattr(self.dest, self.arg)
        self.app.save()

    @asyncio.coroutine
    @no_payload
    def vm_volume_list(self):
        assert not self.arg

        volume_names = self.fire_event_for_filter(self.dest.volumes.keys())
        return ''.join('{}\n'.format(name) for name in volume_names)

    @asyncio.coroutine
    @no_payload
    def vm_volume_info(self):
        assert self.arg in self.dest.volumes.keys()

        self.fire_event_for_permission()

        volume = self.dest.volumes[self.arg]
        # properties defined in API
        volume_properties = [
            'pool', 'vid', 'size', 'usage', 'rw', 'internal', 'source',
            'save_on_stop', 'snap_on_start']
        return ''.join('{}={}\n'.format(key, getattr(volume, key)) for key in
            volume_properties)

    @asyncio.coroutine
    @no_payload
    def vm_volume_listsnapshots(self):
        assert self.arg in self.dest.volumes.keys()

        volume = self.dest.volumes[self.arg]
        revisions = [revision for revision in volume.revisions]
        revisions = self.fire_event_for_filter(revisions)

        return ''.join('{}\n'.format(revision) for revision in revisions)

    @asyncio.coroutine
    def vm_volume_revert(self, untrusted_payload):
        assert self.arg in self.dest.volumes.keys()
        untrusted_revision = untrusted_payload.decode('ascii').strip()
        del untrusted_payload

        volume = self.dest.volumes[self.arg]
        snapshots = volume.revisions
        assert untrusted_revision in snapshots
        revision = untrusted_revision

        self.fire_event_for_permission(revision=revision)

        self.dest.storage.get_pool(volume).revert(revision)
        self.app.save()

    @asyncio.coroutine
    def vm_volume_resize(self, untrusted_payload):
        assert self.arg in self.dest.volumes.keys()
        untrusted_size = untrusted_payload.decode('ascii').strip()
        del untrusted_payload
        assert untrusted_size.isdigit()  # only digits, forbid '-' too
        assert len(untrusted_size) <= 20  # limit to about 2^64

        size = int(untrusted_size)

        self.fire_event_for_permission(size=size)

        self.dest.storage.resize(self.arg, size)
        self.app.save()

    @asyncio.coroutine
    @no_payload
    def pool_list(self):
        assert not self.arg
        assert self.dest.name == 'dom0'

        pools = self.fire_event_for_filter(self.app.pools)

        return ''.join('{}\n'.format(pool) for pool in pools)

    @asyncio.coroutine
    @no_payload
    def pool_listdrivers(self):
        assert self.dest.name == 'dom0'
        assert not self.arg

        drivers = self.fire_event_for_filter(qubes.storage.pool_drivers())

        return ''.join('{} {}\n'.format(
            driver,
            ' '.join(qubes.storage.driver_parameters(driver)))
            for driver in drivers)

    @asyncio.coroutine
    @no_payload
    def pool_info(self):
        assert self.dest.name == 'dom0'
        assert self.arg in self.app.pools.keys()

        pool = self.app.pools[self.arg]

        self.fire_event_for_permission(pool=pool)

        return ''.join('{}={}\n'.format(prop, val)
            for prop, val in sorted(pool.config.items()))

    @asyncio.coroutine
    def pool_add(self, untrusted_payload):
        assert self.dest.name == 'dom0'
        drivers = qubes.storage.pool_drivers()
        assert self.arg in drivers
        untrusted_pool_config = untrusted_payload.decode('ascii').splitlines()
        del untrusted_payload
        assert all(('=' in line) for line in untrusted_pool_config)
        # pairs of (option, value)
        untrusted_pool_config = [line.split('=', 1)
            for line in untrusted_pool_config]
        # reject duplicated options
        assert len(set(x[0] for x in untrusted_pool_config)) == \
               len([x[0] for x in untrusted_pool_config])
        # and convert to dict
        untrusted_pool_config = dict(untrusted_pool_config)

        assert 'name' in untrusted_pool_config
        untrusted_pool_name = untrusted_pool_config.pop('name')
        allowed_chars = string.ascii_letters + string.digits + '-_.'
        assert all(c in allowed_chars for c in untrusted_pool_name)
        pool_name = untrusted_pool_name
        assert pool_name not in self.app.pools

        driver_parameters = qubes.storage.driver_parameters(self.arg)
        assert all(key in driver_parameters for key in untrusted_pool_config)
        pool_config = untrusted_pool_config

        self.fire_event_for_permission(name=pool_name,
            pool_config=pool_config)

        self.app.add_pool(name=pool_name, driver=self.arg, **pool_config)
        self.app.save()

    @asyncio.coroutine
    @no_payload
    def pool_remove(self):
        assert self.dest.name == 'dom0'
        assert self.arg in self.app.pools.keys()

        self.fire_event_for_permission()

        self.app.remove_pool(self.arg)
        self.app.save()

    @asyncio.coroutine
    @no_payload
    def label_list(self):
        assert self.dest.name == 'dom0'
        assert not self.arg

        labels = self.fire_event_for_filter(self.app.labels.values())

        return ''.join('{}\n'.format(label.name) for label in labels)

    @asyncio.coroutine
    @no_payload
    def label_get(self):
        assert self.dest.name == 'dom0'

        try:
            label = self.app.get_label(self.arg)
        except KeyError:
            raise qubes.exc.QubesValueError

        self.fire_event_for_permission(label=label)

        return label.color

    @asyncio.coroutine
    def label_create(self, untrusted_payload):
        assert self.dest.name == 'dom0'

        # don't confuse label name with label index
        assert not self.arg.isdigit()
        allowed_chars = string.ascii_letters + string.digits + '-_.'
        assert all(c in allowed_chars for c in self.arg)
        try:
            self.app.get_label(self.arg)
        except KeyError:
            # ok, no such label yet
            pass
        else:
            raise qubes.exc.QubesValueError('label already exists')

        untrusted_payload = untrusted_payload.decode('ascii').strip()
        assert len(untrusted_payload) == 8
        assert untrusted_payload.startswith('0x')
        # besides prefix, only hex digits are allowed
        assert all(x in string.hexdigits for x in untrusted_payload[2:])

        # SEE: #2732
        color = untrusted_payload

        self.fire_event_for_permission(color=color)

        # allocate new index, but make sure it's outside of default labels set
        new_index = max(
            qubes.config.max_default_label, *self.app.labels.keys()) + 1

        label = qubes.Label(new_index, color, self.arg)
        self.app.labels[new_index] = label
        self.app.save()

    @asyncio.coroutine
    @no_payload
    def label_remove(self):
        assert self.dest.name == 'dom0'

        try:
            label = self.app.get_label(self.arg)
        except KeyError:
            raise qubes.exc.QubesValueError
        # don't allow removing default labels
        assert label.index > qubes.config.max_default_label

        # FIXME: this should be in app.add_label()
        for vm in self.app.domains:
            if vm.label == label:
                raise qubes.exc.QubesException('label still in use')

        self.fire_event_for_permission(label=label)

        del self.app.labels[label.index]
        self.app.save()<|MERGE_RESOLUTION|>--- conflicted
+++ resolved
@@ -23,17 +23,12 @@
 '''
 
 import asyncio
-<<<<<<< HEAD
-
-import qubes.vm.qubesvm
-=======
 import string
 
 import functools
 
 import qubes.vm.qubesvm
 import qubes.storage
->>>>>>> 3388054e
 
 
 class ProtocolError(AssertionError):
@@ -80,13 +75,10 @@
         #: destination qube
         self.dest = self.app.domains[dest.decode('ascii')]
 
-<<<<<<< HEAD
         #: argument
         self.arg = arg.decode('ascii')
 
         #: name of the method
-=======
->>>>>>> 3388054e
         self.method = method.decode('ascii')
 
         untrusted_func_name = self.method
@@ -138,23 +130,14 @@
             iterable = filter(selector, iterable)
         return iterable
 
-<<<<<<< HEAD
-=======
-
->>>>>>> 3388054e
     #
     # ACTUAL RPC CALLS
     #
 
     @asyncio.coroutine
-<<<<<<< HEAD
-    def vm_list(self, untrusted_payload):
+    @no_payload
+    def vm_list(self):
         '''List all the domains'''
-        assert self.dest.name == 'dom0'
-=======
-    @no_payload
-    def vm_list(self):
->>>>>>> 3388054e
         assert not self.arg
 
         if self.dest.name == 'dom0':
@@ -169,13 +152,9 @@
             for vm in sorted(domains))
 
     @asyncio.coroutine
-<<<<<<< HEAD
-    def vm_property_list(self, untrusted_payload):
+    @no_payload
+    def vm_property_list(self):
         '''List all properties on a qube'''
-=======
-    @no_payload
-    def vm_property_list(self):
->>>>>>> 3388054e
         assert not self.arg
 
         properties = self.fire_event_for_filter(self.dest.property_list())
@@ -183,13 +162,9 @@
         return ''.join('{}\n'.format(prop.__name__) for prop in properties)
 
     @asyncio.coroutine
-<<<<<<< HEAD
-    def vm_property_get(self, untrusted_payload):
+    @no_payload
+    def vm_property_get(self):
         '''Get a value of one property'''
-=======
-    @no_payload
-    def vm_property_get(self):
->>>>>>> 3388054e
         assert self.arg in self.dest.property_list()
 
         self.fire_event_for_permission()
@@ -214,13 +189,6 @@
         else:
             return 'default={} type={} {}'.format(
                 str(self.dest.property_is_default(self.arg)),
-<<<<<<< HEAD
-                str(value))
-
-    @asyncio.coroutine
-    def vm_property_help(self, untrusted_payload):
-        '''Get help for one property'''
-=======
                 property_type,
                 str(value) if value is not None else '')
 
@@ -239,7 +207,7 @@
     @asyncio.coroutine
     @no_payload
     def vm_property_help(self):
->>>>>>> 3388054e
+        '''Get help for one property'''
         assert self.arg in self.dest.property_list()
 
         self.fire_event_for_permission()
@@ -252,13 +220,9 @@
         return qubes.utils.format_doc(doc)
 
     @asyncio.coroutine
-<<<<<<< HEAD
-    def vm_property_reset(self, untrusted_payload):
+    @no_payload
+    def vm_property_reset(self):
         '''Reset a property to a default value'''
-=======
-    @no_payload
-    def vm_property_reset(self):
->>>>>>> 3388054e
         assert self.arg in self.dest.property_list()
 
         self.fire_event_for_permission()
